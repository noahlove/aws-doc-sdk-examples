// snippet-comment:[These are tags for the AWS doc team's sample catalog. Do not remove.]
// snippet-comment:[This is a full sample when you include HelloCdk-stack.ts, which goes in the lib dir.]
// snippet-sourceauthor:[Doug-AWS]
// snippet-sourcedescription:[Instantiates a stack using HelloCdk-stack]
// snippet-keyword:[CDK V1.0.0
// snippet-keyword:[TypeScript]
// snippet-sourcesyntax:[javascript]
// snippet-service:[cdk]
// snippet-keyword:[Code Sample]
// snippet-sourcetype:[full-example]
// snippet-sourcedate:[2019-7-11]
// Copyright 2010-2019 Amazon.com, Inc. or its affiliates. All Rights Reserved.
//
// This file is licensed under the Apache License, Version 2.0 (the "License").
// You may not use this file except in compliance with the License. A copy of the
// License is located at
//
// http://aws.amazon.com/apache2.0/
//
// This file is distributed on an "AS IS" BASIS, WITHOUT WARRANTIES OR CONDITIONS
// OF ANY KIND, either express or implied. See the License for the specific
// language governing permissions and limitations under the License.
// snippet-start:[cdk.typescript.HelloCdk]
<<<<<<< HEAD
import * as core from '@aws-cdk/core';

=======
import * as cdk from '@aws-cdk/core';
>>>>>>> cf8951f3
import { HelloCdkStack } from '../lib/HelloCdk-stack';

const app = new cdk.App();
new HelloCdkStack(app, 'HelloCdkStack');
// snippet-end:[cdk.typescript.HelloCdk]
<|MERGE_RESOLUTION|>--- conflicted
+++ resolved
@@ -1,34 +1,29 @@
-// snippet-comment:[These are tags for the AWS doc team's sample catalog. Do not remove.]
-// snippet-comment:[This is a full sample when you include HelloCdk-stack.ts, which goes in the lib dir.]
-// snippet-sourceauthor:[Doug-AWS]
-// snippet-sourcedescription:[Instantiates a stack using HelloCdk-stack]
-// snippet-keyword:[CDK V1.0.0
-// snippet-keyword:[TypeScript]
-// snippet-sourcesyntax:[javascript]
-// snippet-service:[cdk]
-// snippet-keyword:[Code Sample]
-// snippet-sourcetype:[full-example]
-// snippet-sourcedate:[2019-7-11]
-// Copyright 2010-2019 Amazon.com, Inc. or its affiliates. All Rights Reserved.
-//
-// This file is licensed under the Apache License, Version 2.0 (the "License").
-// You may not use this file except in compliance with the License. A copy of the
-// License is located at
-//
-// http://aws.amazon.com/apache2.0/
-//
-// This file is distributed on an "AS IS" BASIS, WITHOUT WARRANTIES OR CONDITIONS
-// OF ANY KIND, either express or implied. See the License for the specific
-// language governing permissions and limitations under the License.
-// snippet-start:[cdk.typescript.HelloCdk]
-<<<<<<< HEAD
-import * as core from '@aws-cdk/core';
-
-=======
-import * as cdk from '@aws-cdk/core';
->>>>>>> cf8951f3
-import { HelloCdkStack } from '../lib/HelloCdk-stack';
-
-const app = new cdk.App();
-new HelloCdkStack(app, 'HelloCdkStack');
-// snippet-end:[cdk.typescript.HelloCdk]
+// snippet-comment:[These are tags for the AWS doc team's sample catalog. Do not remove.]
+// snippet-comment:[This is a full sample when you include HelloCdk-stack.ts, which goes in the lib dir.]
+// snippet-sourceauthor:[Doug-AWS]
+// snippet-sourcedescription:[Instantiates a stack using HelloCdk-stack]
+// snippet-keyword:[CDK V1.0.0
+// snippet-keyword:[TypeScript]
+// snippet-sourcesyntax:[javascript]
+// snippet-service:[cdk]
+// snippet-keyword:[Code Sample]
+// snippet-sourcetype:[full-example]
+// snippet-sourcedate:[2019-7-11]
+// Copyright 2010-2019 Amazon.com, Inc. or its affiliates. All Rights Reserved.
+//
+// This file is licensed under the Apache License, Version 2.0 (the "License").
+// You may not use this file except in compliance with the License. A copy of the
+// License is located at
+//
+// http://aws.amazon.com/apache2.0/
+//
+// This file is distributed on an "AS IS" BASIS, WITHOUT WARRANTIES OR CONDITIONS
+// OF ANY KIND, either express or implied. See the License for the specific
+// language governing permissions and limitations under the License.
+// snippet-start:[cdk.typescript.HelloCdk]
+import * as cdk from '@aws-cdk/core';
+import { HelloCdkStack } from '../lib/HelloCdk-stack';
+
+const app = new cdk.App();
+new HelloCdkStack(app, 'HelloCdkStack');
+// snippet-end:[cdk.typescript.HelloCdk]