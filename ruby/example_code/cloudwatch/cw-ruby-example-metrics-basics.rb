--- conflicted
+++ resolved
@@ -1,4 +1,3 @@
-<<<<<<< HEAD
 # Copyright Amazon.com, Inc. or its affiliates. All Rights Reserved.
 # SPDX-License-Identifier: Apache-2.0
 
@@ -144,148 +143,4 @@
 end
 
 run_me if $PROGRAM_NAME == __FILE__
-# snippet-end:[cloudwatch.Ruby.listMetrics]
-=======
-# Copyright Amazon.com, Inc. or its affiliates. All Rights Reserved.
-# SPDX-License-Identifier: Apache-2.0
-
-# The following example shows how to:
-# 1. Add a datapoint to a metric in Amazon CloudWatch.
-# 2. List available metrics for a metric namespace in Amazon CloudWatch.
-
-require 'aws-sdk-cloudwatch'
-
-# Adds a datapoint to a metric in Amazon CloudWatch.
-#
-# @param cloudwatch_client [Aws::CloudWatch::Client]
-#   An initialized CloudWatch client.
-# @param metric_namespace [String] The namespace of the metric to add the
-#   datapoint to.
-# @param metric_name [String] The name of the metric to add the datapoint to.
-# @param dimension_name [String] The name of the dimension to add the
-#   datapoint to.
-# @param dimension_value [String] The value of the dimension to add the
-#   datapoint to.
-# @param metric_value [Float] The value of the datapoint.
-# @param metric_unit [String] The unit of measurement for the datapoint.
-# @return [Boolean]
-# @example
-#   exit 1 unless datapoint_added_to_metric?(
-#     Aws::CloudWatch::Client.new(region: 'us-east-1'),
-#     'SITE/TRAFFIC',
-#     'UniqueVisitors',
-#     'SiteName',
-#     'example.com',
-#     5_885.0,
-#     'Count'
-#   )
-def datapoint_added_to_metric?(
-  cloudwatch_client,
-  metric_namespace,
-  metric_name,
-  dimension_name,
-  dimension_value,
-  metric_value,
-  metric_unit
-)
-  cloudwatch_client.put_metric_data(
-    namespace: metric_namespace, 
-    metric_data: [
-      {
-        metric_name: metric_name,
-        dimensions: [
-          {
-            name: dimension_name,
-            value: dimension_value
-          }
-        ],
-        value: metric_value,
-        unit: metric_unit
-      }
-    ]
-  )
-  puts "Added data about '#{metric_name}' to namespace " \
-    "'#{metric_namespace}'."
-  return true
-rescue StandardError => e
-  puts "Error adding data about '#{metric_name}' to namespace " \
-    "'#{metric_namespace}': #{e.message}"
-  return false
-end
-
-# Lists available metrics for a metric namespace in Amazon CloudWatch.
-#
-# @param cloudwatch_client [Aws::CloudWatch::Client]
-#   An initialized CloudWatch client.
-# @param metric_namespace [String] The namespace of the metric.
-# @example
-#   list_metrics_for_namespace(
-#     Aws::CloudWatch::Client.new(region: 'us-east-1'),
-#     'SITE/TRAFFIC'
-#   )
-def list_metrics_for_namespace(cloudwatch_client, metric_namespace)
-  response = cloudwatch_client.list_metrics(namespace: metric_namespace)
-
-  if response.metrics.count.positive?
-    response.metrics.each do |metric|
-      puts "  Metric name: #{metric.metric_name}"
-      if metric.dimensions.count.positive?
-        puts '    Dimensions:'
-        metric.dimensions.each do |dimension|
-          puts "      Name: #{dimension.name}, Value: #{dimension.value}"
-        end
-      else
-        puts 'No dimensions found.'
-      end
-    end
-  else
-    puts "No metrics found for namespace '#{metric_namespace}'. " \
-      'Note that it could take up to 15 minutes for recently-added metrics ' \
-      'to become available.'
-  end
-end
-
-# Full example call:
-def run_me
-  metric_namespace = 'SITE/TRAFFIC'
-  region = 'us-east-1'
-
-  cloudwatch_client = Aws::CloudWatch::Client.new(region: region)
-
-  # Add three datapoints.
-  puts 'Continuing...' unless datapoint_added_to_metric?(
-    cloudwatch_client,
-    metric_namespace,
-    'UniqueVisitors',
-    'SiteName',
-    'example.com',
-    5_885.0,
-    'Count'
-  )
-
-  puts 'Continuing...' unless datapoint_added_to_metric?(
-    cloudwatch_client,
-    metric_namespace,
-    'UniqueVisits',
-    'SiteName',
-    'example.com',
-    8_628.0,
-    'Count'
-  )
-
-  puts 'Continuing...' unless datapoint_added_to_metric?(
-    cloudwatch_client,
-    metric_namespace,
-    'PageViews',
-    'PageURL',
-    'example.html',
-    18_057.0,
-    'Count'
-  )
-
-  puts "Metrics for namespace '#{metric_namespace}':"
-  list_metrics_for_namespace(cloudwatch_client, metric_namespace)
-end
-
-run_me if $PROGRAM_NAME == __FILE__
->>>>>>> b99e0520
+# snippet-end:[cloudwatch.Ruby.listMetrics]