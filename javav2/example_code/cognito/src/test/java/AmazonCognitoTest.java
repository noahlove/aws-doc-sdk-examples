--- conflicted
+++ resolved
@@ -1,270 +1,267 @@
-/*
-   Copyright Amazon.com, Inc. or its affiliates. All Rights Reserved.
-   SPDX-License-Identifier: Apache-2.0
-*/
-import com.example.cognito.*;
-import org.junit.jupiter.api.*;
-import software.amazon.awssdk.auth.credentials.ProfileCredentialsProvider;
-import software.amazon.awssdk.regions.Region;
-import software.amazon.awssdk.services.cognitoidentity.CognitoIdentityClient;
-import software.amazon.awssdk.services.cognitoidentityprovider.CognitoIdentityProviderClient;
-import software.amazon.awssdk.services.cognitoidentityprovider.model.InitiateAuthResponse;
-import java.io.*;
-import java.util.*;
-import static org.junit.jupiter.api.Assertions.*;
-import static org.junit.jupiter.api.Assertions.assertNotNull;
-
-@TestInstance(TestInstance.Lifecycle.PER_METHOD)
-@TestMethodOrder(MethodOrderer.OrderAnnotation.class)
-public class AmazonCognitoTest {
-
-    private static CognitoIdentityProviderClient cognitoclient;
-    private static  CognitoIdentityProviderClient cognitoIdentityProviderClient ;
-    private static CognitoIdentityClient cognitoIdclient ;
-    private static String userPoolName="";
-    private static String identityId="";
-    private static String userPoolId="" ; //set in test 2
-    private static String identityPoolId =""; //set in test 5
-    private static String username="";
-    private static String email="";
-    private static String clientName="";
-    private static String identityPoolName="";
-    private static String appId="";
-    private static String existingUserPoolId="";
-    private static String existingIdentityPoolId = "";
-    private static String providerName="";
-    private static String existingPoolName="";
-    private static String clientId="";
-    private static String secretkey="";
-    private static String password="";
-    private static String poolIdMVP="";
-    private static String clientIdMVP="";
-    private static String userNameMVP="";
-    private static String passwordMVP="";
-    private static String emailMVP="";
-
-
-    @BeforeAll
-    public static void setUp() throws IOException {
-
-        // Run tests on Real AWS Resources
-        cognitoclient = CognitoIdentityProviderClient.builder()
-                .region(Region.US_EAST_1)
-                .credentialsProvider(ProfileCredentialsProvider.create())
-                .build();
-
-        cognitoIdclient  = CognitoIdentityClient.builder()
-                .region(Region.US_EAST_1)
-                .credentialsProvider(ProfileCredentialsProvider.create())
-                .build();
-
-        cognitoIdentityProviderClient  = CognitoIdentityProviderClient.builder()
-                .region(Region.US_EAST_1)
-                .credentialsProvider(ProfileCredentialsProvider.create())
-                .build();
-
-
-        try (InputStream input = AmazonCognitoTest.class.getClassLoader().getResourceAsStream("config.properties")) {
-
-            Properties prop = new Properties();
-
-            if (input == null) {
-                System.out.println("Sorry, unable to find config.properties");
-                return;
-            }
-
-            //load a properties file from class path, inside static method
-            prop.load(input);
-
-            // Populate the data members required for all tests
-            userPoolName = prop.getProperty("userPoolName");
-            username= prop.getProperty("username");
-            email= prop.getProperty("email");
-            clientName = prop.getProperty("clientName");
-            identityPoolName =  prop.getProperty("identityPoolName");
-            identityId = prop.getProperty("identityId"); // used in the GetIdentityCredentials test
-            appId = prop.getProperty("appId");
-            existingUserPoolId = prop.getProperty("existingUserPoolId");
-            existingIdentityPoolId = prop.getProperty("existingIdentityPoolId");
-            providerName = prop.getProperty("providerName");
-            existingPoolName =  prop.getProperty("existingPoolName");
-            clientId =  prop.getProperty("clientId");
-            secretkey =  prop.getProperty("secretkey");
-            password = prop.getProperty("password");
-<<<<<<< HEAD
-            confirmationCode = prop.getProperty("confirmationCode");
-            authFlow = prop.getProperty("authFlow");
-=======
-            poolIdMVP = prop.getProperty("poolIdMVP");
-            clientIdMVP = prop.getProperty("clientIdMVP");
-            userNameMVP = prop.getProperty("userNameMVP");
-            passwordMVP = prop.getProperty("passwordMVP");
-            emailMVP = prop.getProperty("emailMVP");
->>>>>>> bb3d39dc
-
-        } catch (IOException ex) {
-            ex.printStackTrace();
-        }
-    }
-
-    @Test
-    @Order(1)
-    public void whenInitializingAWSS3Service_thenNotNull() {
-        assertNotNull(cognitoclient);
-        assertNotNull(cognitoIdclient);
-        assertNotNull(cognitoIdentityProviderClient);
-        System.out.println("Test 1 passed");
-    }
-
-    @Test
-    @Order(2)
-    public void CreateUserPool() {
-         userPoolId = CreateUserPool.createPool(cognitoclient, userPoolName);
-         assertTrue(!userPoolId.isEmpty());
-         System.out.println("Test 2 passed");
-    }
-
-    @Test
-    @Order(3)
-    public void CreateUser() {
-        assertDoesNotThrow(() -> CreateUser.createNewUser(cognitoclient,userPoolId ,username, email, password));
-        System.out.println("Test 2 passed");
-    }
-
-    @Test
-    @Order(4)
-    public void CreateUserPoolClient() {
-        assertDoesNotThrow(() ->CreateUserPoolClient.createPoolClient(cognitoclient,clientName, userPoolId));
-        System.out.println("Test 4 passed");
-    }
-
-    @Test
-    @Order(5)
-    public void CreateIdentityPool() {
-        identityPoolId = CreateIdentityPool.createIdPool(cognitoIdclient, identityPoolName);
-        assertTrue(!identityPoolId.isEmpty());
-        System.out.println("Test 5 passed");
-    }
-
-    @Test
-    @Order(6)
-    public void ListUserPools() {
-        assertDoesNotThrow(() -> ListUserPools.listAllUserPools(cognitoclient));
-        System.out.println("Test 6 passed");
-    }
-
-    @Test
-    @Order(7)
-    public void ListIdentityPools() {
-        assertDoesNotThrow(() -> ListIdentityPools.listIdPools(cognitoIdclient));
-        System.out.println("Test 7 passed");
-    }
-
-    @Test
-    @Order(8)
-    public void ListUserPoolClients() {
-       assertDoesNotThrow(() ->ListUserPoolClients.listAllUserPoolClients(cognitoIdentityProviderClient, existingUserPoolId));
-       System.out.println("Test 8 passed");
-    }
-
-    @Test
-    @Order(9)
-    public void ListUsers() {
-       assertDoesNotThrow(() ->ListUsers.listAllUsers(cognitoclient, existingUserPoolId));
-       System.out.println("Test 9 passed");
-    }
-
-    @Test
-    @Order(10)
-    public void ListIdentities() {
-        assertDoesNotThrow(() ->  ListIdentities.listPoolIdentities(cognitoIdclient, existingIdentityPoolId));
-        System.out.println("Test 9 passed");
-    }
-
-    @Test
-    @Order(11)
-    public void AddLoginProvider() {
-       assertDoesNotThrow(() ->AddLoginProvider.setLoginProvider(cognitoIdclient, appId, existingPoolName, existingIdentityPoolId, providerName));
-       System.out.println("Test 11 passed");
-    }
-
-    @Test
-    @Order(12)
-    public void GetIdentityCredentials() {
-        assertDoesNotThrow(() -> GetIdentityCredentials.getCredsForIdentity(cognitoIdclient, identityId));
-        System.out.println("Test 12 passed");
-    }
-
-    @Test
-    @Order(13)
-    public void GetId() {
-        assertDoesNotThrow(() -> GetId.getClientID(cognitoIdclient, existingIdentityPoolId));
-        System.out.println("Test 13 passed");
-    }
-
-    @Test
-    @Order(14)
-    public void DeleteUserPool() {
-        assertDoesNotThrow(() ->DeleteUserPool.deletePool(cognitoclient, userPoolId));
-        System.out.println("Test 14 passed");
-    }
-
-    @Test
-    @Order(15)
-   public void SignUp() {
-        assertDoesNotThrow(() ->SignUpUser.signUp(cognitoIdentityProviderClient, clientId, secretkey, username, password, email));
-        System.out.println("Test 15 passed");
-   }
-
-    @Test
-    @Order(16)
-    public void DeleteIdentityPool() {
-        assertDoesNotThrow(() ->DeleteIdentityPool.deleteIdPool(cognitoIdclient, identityPoolId));
-        System.out.println("Test 16 passed");
-    }
-
-    @Test
-    @Order(17)
-    public void testMVP() {
-        Scanner in = new Scanner(System.in);
-        System.out.println("*** Signing up " + userNameMVP);
-        assertDoesNotThrow(() ->CognitoMVP.signUp(cognitoIdentityProviderClient, clientIdMVP, userNameMVP, passwordMVP, emailMVP));
-
-        System.out.println("*** Getting " + userNameMVP + " in the user pool");
-        assertDoesNotThrow(() ->CognitoMVP.getAdminUser(cognitoIdentityProviderClient, userNameMVP, poolIdMVP));
-
-        System.out.println("*** Enter confirmation code that was emailed");
-        String code = in.nextLine();
-        assertDoesNotThrow(() ->CognitoMVP.confirmSignUp(cognitoIdentityProviderClient, clientIdMVP, code, userNameMVP));
-
-        System.out.println("*** Rechecking the status of " + userNameMVP + " in the user pool");
-        assertDoesNotThrow(() ->CognitoMVP.getAdminUser(cognitoIdentityProviderClient, userNameMVP, poolIdMVP));
-
-        InitiateAuthResponse authResponse = CognitoMVP.initiateAuth(cognitoIdentityProviderClient, clientIdMVP, userNameMVP, passwordMVP) ;
-        assertNotNull(authResponse);
-        String mySession = authResponse.session() ;
-        assertTrue(!mySession.isEmpty());
-
-        String newSession = CognitoMVP.getSecretForAppMFA(cognitoIdentityProviderClient, mySession);
-        assertTrue(!newSession.isEmpty());
-
-        System.out.println("*** Enter the 6-digit code displayed in Google Authenticator");
-        String myCode = in.nextLine();
-
-        // Verify the TOTP and register for MFA.
-        assertDoesNotThrow(() ->CognitoMVP.verifyTOTP(cognitoIdentityProviderClient, newSession, myCode));
-        System.out.println("*** Re-enter a 6-digit code displayed in Google Authenticator");
-        String mfaCode = in.nextLine();
-        InitiateAuthResponse authResponse1 =  CognitoMVP.initiateAuth(cognitoIdentityProviderClient, clientIdMVP, userNameMVP, passwordMVP);
-        assertNotNull(authResponse1);
-        String session2 = authResponse1.session();
-        assertDoesNotThrow(() ->CognitoMVP.adminRespondToAuthChallenge(cognitoIdentityProviderClient, userNameMVP, clientIdMVP, mfaCode, session2));
-    }
-
-    @Test
-    @Order(18)
-    public void AdminInitiateAuth() {
-        AdminInitiateAuth.adminInitiateAuth(cognitoIdentityProviderClient, authFlow, clientId, userPoolId);
-        System.out.println("Test 18 passed");
-    }
-}
+/*
+   Copyright Amazon.com, Inc. or its affiliates. All Rights Reserved.
+   SPDX-License-Identifier: Apache-2.0
+*/
+import com.example.cognito.*;
+import org.junit.jupiter.api.*;
+import software.amazon.awssdk.auth.credentials.ProfileCredentialsProvider;
+import software.amazon.awssdk.regions.Region;
+import software.amazon.awssdk.services.cognitoidentity.CognitoIdentityClient;
+import software.amazon.awssdk.services.cognitoidentityprovider.CognitoIdentityProviderClient;
+import software.amazon.awssdk.services.cognitoidentityprovider.model.InitiateAuthResponse;
+import java.io.*;
+import java.util.*;
+import static org.junit.jupiter.api.Assertions.*;
+import static org.junit.jupiter.api.Assertions.assertNotNull;
+
+@TestInstance(TestInstance.Lifecycle.PER_METHOD)
+@TestMethodOrder(MethodOrderer.OrderAnnotation.class)
+public class AmazonCognitoTest {
+
+    private static CognitoIdentityProviderClient cognitoclient;
+    private static  CognitoIdentityProviderClient cognitoIdentityProviderClient ;
+    private static CognitoIdentityClient cognitoIdclient ;
+    private static String userPoolName="";
+    private static String identityId="";
+    private static String userPoolId="" ; //set in test 2
+    private static String identityPoolId =""; //set in test 5
+    private static String username="";
+    private static String email="";
+    private static String clientName="";
+    private static String identityPoolName="";
+    private static String appId="";
+    private static String existingUserPoolId="";
+    private static String existingIdentityPoolId = "";
+    private static String providerName="";
+    private static String existingPoolName="";
+    private static String clientId="";
+    private static String secretkey="";
+    private static String password="";
+    private static String poolIdMVP="";
+    private static String clientIdMVP="";
+    private static String userNameMVP="";
+    private static String passwordMVP="";
+    private static String emailMVP="";
+
+
+    @BeforeAll
+    public static void setUp() throws IOException {
+
+        // Run tests on Real AWS Resources
+        cognitoclient = CognitoIdentityProviderClient.builder()
+                .region(Region.US_EAST_1)
+                .credentialsProvider(ProfileCredentialsProvider.create())
+                .build();
+
+        cognitoIdclient  = CognitoIdentityClient.builder()
+                .region(Region.US_EAST_1)
+                .credentialsProvider(ProfileCredentialsProvider.create())
+                .build();
+
+        cognitoIdentityProviderClient  = CognitoIdentityProviderClient.builder()
+                .region(Region.US_EAST_1)
+                .credentialsProvider(ProfileCredentialsProvider.create())
+                .build();
+
+
+        try (InputStream input = AmazonCognitoTest.class.getClassLoader().getResourceAsStream("config.properties")) {
+
+            Properties prop = new Properties();
+
+            if (input == null) {
+                System.out.println("Sorry, unable to find config.properties");
+                return;
+            }
+
+            //load a properties file from class path, inside static method
+            prop.load(input);
+
+            // Populate the data members required for all tests
+            userPoolName = prop.getProperty("userPoolName");
+            username= prop.getProperty("username");
+            email= prop.getProperty("email");
+            clientName = prop.getProperty("clientName");
+            identityPoolName =  prop.getProperty("identityPoolName");
+            identityId = prop.getProperty("identityId"); // used in the GetIdentityCredentials test
+            appId = prop.getProperty("appId");
+            existingUserPoolId = prop.getProperty("existingUserPoolId");
+            existingIdentityPoolId = prop.getProperty("existingIdentityPoolId");
+            providerName = prop.getProperty("providerName");
+            existingPoolName =  prop.getProperty("existingPoolName");
+            clientId =  prop.getProperty("clientId");
+            secretkey =  prop.getProperty("secretkey");
+            password = prop.getProperty("password");
+            confirmationCode = prop.getProperty("confirmationCode");
+            authFlow = prop.getProperty("authFlow");
+            poolIdMVP = prop.getProperty("poolIdMVP");
+            clientIdMVP = prop.getProperty("clientIdMVP");
+            userNameMVP = prop.getProperty("userNameMVP");
+            passwordMVP = prop.getProperty("passwordMVP");
+            emailMVP = prop.getProperty("emailMVP");
+
+        } catch (IOException ex) {
+            ex.printStackTrace();
+        }
+    }
+
+    @Test
+    @Order(1)
+    public void whenInitializingAWSS3Service_thenNotNull() {
+        assertNotNull(cognitoclient);
+        assertNotNull(cognitoIdclient);
+        assertNotNull(cognitoIdentityProviderClient);
+        System.out.println("Test 1 passed");
+    }
+
+    @Test
+    @Order(2)
+    public void CreateUserPool() {
+         userPoolId = CreateUserPool.createPool(cognitoclient, userPoolName);
+         assertTrue(!userPoolId.isEmpty());
+         System.out.println("Test 2 passed");
+    }
+
+    @Test
+    @Order(3)
+    public void CreateUser() {
+        assertDoesNotThrow(() -> CreateUser.createNewUser(cognitoclient,userPoolId ,username, email, password));
+        System.out.println("Test 2 passed");
+    }
+
+    @Test
+    @Order(4)
+    public void CreateUserPoolClient() {
+        assertDoesNotThrow(() ->CreateUserPoolClient.createPoolClient(cognitoclient,clientName, userPoolId));
+        System.out.println("Test 4 passed");
+    }
+
+    @Test
+    @Order(5)
+    public void CreateIdentityPool() {
+        identityPoolId = CreateIdentityPool.createIdPool(cognitoIdclient, identityPoolName);
+        assertTrue(!identityPoolId.isEmpty());
+        System.out.println("Test 5 passed");
+    }
+
+    @Test
+    @Order(6)
+    public void ListUserPools() {
+        assertDoesNotThrow(() -> ListUserPools.listAllUserPools(cognitoclient));
+        System.out.println("Test 6 passed");
+    }
+
+    @Test
+    @Order(7)
+    public void ListIdentityPools() {
+        assertDoesNotThrow(() -> ListIdentityPools.listIdPools(cognitoIdclient));
+        System.out.println("Test 7 passed");
+    }
+
+    @Test
+    @Order(8)
+    public void ListUserPoolClients() {
+       assertDoesNotThrow(() ->ListUserPoolClients.listAllUserPoolClients(cognitoIdentityProviderClient, existingUserPoolId));
+       System.out.println("Test 8 passed");
+    }
+
+    @Test
+    @Order(9)
+    public void ListUsers() {
+       assertDoesNotThrow(() ->ListUsers.listAllUsers(cognitoclient, existingUserPoolId));
+       System.out.println("Test 9 passed");
+    }
+
+    @Test
+    @Order(10)
+    public void ListIdentities() {
+        assertDoesNotThrow(() ->  ListIdentities.listPoolIdentities(cognitoIdclient, existingIdentityPoolId));
+        System.out.println("Test 9 passed");
+    }
+
+    @Test
+    @Order(11)
+    public void AddLoginProvider() {
+       assertDoesNotThrow(() ->AddLoginProvider.setLoginProvider(cognitoIdclient, appId, existingPoolName, existingIdentityPoolId, providerName));
+       System.out.println("Test 11 passed");
+    }
+
+    @Test
+    @Order(12)
+    public void GetIdentityCredentials() {
+        assertDoesNotThrow(() -> GetIdentityCredentials.getCredsForIdentity(cognitoIdclient, identityId));
+        System.out.println("Test 12 passed");
+    }
+
+    @Test
+    @Order(13)
+    public void GetId() {
+        assertDoesNotThrow(() -> GetId.getClientID(cognitoIdclient, existingIdentityPoolId));
+        System.out.println("Test 13 passed");
+    }
+
+    @Test
+    @Order(14)
+    public void DeleteUserPool() {
+        assertDoesNotThrow(() ->DeleteUserPool.deletePool(cognitoclient, userPoolId));
+        System.out.println("Test 14 passed");
+    }
+
+    @Test
+    @Order(15)
+   public void SignUp() {
+        assertDoesNotThrow(() ->SignUpUser.signUp(cognitoIdentityProviderClient, clientId, secretkey, username, password, email));
+        System.out.println("Test 15 passed");
+   }
+
+    @Test
+    @Order(16)
+    public void DeleteIdentityPool() {
+        assertDoesNotThrow(() ->DeleteIdentityPool.deleteIdPool(cognitoIdclient, identityPoolId));
+        System.out.println("Test 16 passed");
+    }
+
+    @Test
+    @Order(17)
+    public void testMVP() {
+        Scanner in = new Scanner(System.in);
+        System.out.println("*** Signing up " + userNameMVP);
+        assertDoesNotThrow(() ->CognitoMVP.signUp(cognitoIdentityProviderClient, clientIdMVP, userNameMVP, passwordMVP, emailMVP));
+
+        System.out.println("*** Getting " + userNameMVP + " in the user pool");
+        assertDoesNotThrow(() ->CognitoMVP.getAdminUser(cognitoIdentityProviderClient, userNameMVP, poolIdMVP));
+
+        System.out.println("*** Enter confirmation code that was emailed");
+        String code = in.nextLine();
+        assertDoesNotThrow(() ->CognitoMVP.confirmSignUp(cognitoIdentityProviderClient, clientIdMVP, code, userNameMVP));
+
+        System.out.println("*** Rechecking the status of " + userNameMVP + " in the user pool");
+        assertDoesNotThrow(() ->CognitoMVP.getAdminUser(cognitoIdentityProviderClient, userNameMVP, poolIdMVP));
+
+        InitiateAuthResponse authResponse = CognitoMVP.initiateAuth(cognitoIdentityProviderClient, clientIdMVP, userNameMVP, passwordMVP) ;
+        assertNotNull(authResponse);
+        String mySession = authResponse.session() ;
+        assertTrue(!mySession.isEmpty());
+
+        String newSession = CognitoMVP.getSecretForAppMFA(cognitoIdentityProviderClient, mySession);
+        assertTrue(!newSession.isEmpty());
+
+        System.out.println("*** Enter the 6-digit code displayed in Google Authenticator");
+        String myCode = in.nextLine();
+
+        // Verify the TOTP and register for MFA.
+        assertDoesNotThrow(() ->CognitoMVP.verifyTOTP(cognitoIdentityProviderClient, newSession, myCode));
+        System.out.println("*** Re-enter a 6-digit code displayed in Google Authenticator");
+        String mfaCode = in.nextLine();
+        InitiateAuthResponse authResponse1 =  CognitoMVP.initiateAuth(cognitoIdentityProviderClient, clientIdMVP, userNameMVP, passwordMVP);
+        assertNotNull(authResponse1);
+        String session2 = authResponse1.session();
+        assertDoesNotThrow(() ->CognitoMVP.adminRespondToAuthChallenge(cognitoIdentityProviderClient, userNameMVP, clientIdMVP, mfaCode, session2));
+    }
+
+    @Test
+    @Order(18)
+    public void AdminInitiateAuth() {
+        AdminInitiateAuth.adminInitiateAuth(cognitoIdentityProviderClient, authFlow, clientId, userPoolId);
+        System.out.println("Test 18 passed");
+    }
+}